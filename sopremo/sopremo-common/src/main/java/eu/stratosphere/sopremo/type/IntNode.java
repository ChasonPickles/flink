--- conflicted
+++ resolved
@@ -16,11 +16,7 @@
  * @author Michael Hopstock
  * @author Tommy Neubert
  */
-<<<<<<< HEAD
-public class IntNode extends NumericNode implements INumericNode, NormalizableKey {
-=======
 public class IntNode extends AbstractNumericNode implements INumericNode {
->>>>>>> a5270b45
 
 	/**
 	 * 
@@ -176,7 +172,6 @@
 			this.value.setValue(0);
 	}
 
-<<<<<<< HEAD
 	@Override
 	public int getMaxNormalizedKeyLen() {
 		return this.value.getMaxNormalizedKeyLen();
@@ -185,9 +180,9 @@
 	@Override
 	public void copyNormalizedKey(byte[] target, int offset, int len) {
 		this.value.copyNormalizedKey(target, offset, len);
-=======
+	}
+
 	public void increment() {
 		this.value.setValue(this.value.getValue() + 1);
->>>>>>> a5270b45
 	}
 }